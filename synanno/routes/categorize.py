--- conflicted
+++ resolved
@@ -70,18 +70,9 @@
         final_file = dict()
         final_file['Data'] = sum(session['data'], [])
         final_file['Proofread Time'] = synanno.proofread_time
-<<<<<<< HEAD
-        print(final_file['Data'])
         with open(os.path.join(app.config['PACKAGE_NAME'],os.path.join(app.config['UPLOAD_FOLDER']),final_filename), 'w') as f:
             json.dump(final_file, f, default=json_serial)
 
-        print(len(data)*0.3*session['per_page'])
-        print(len(data)*0.3*session['per_page'])
-=======
-        with open(os.path.join(app.config['PACKAGE_NAME'],os.path.join(app.config['UPLOAD_FOLDER']),final_filename), 'w') as f:
-            json.dump(final_file, f, default=json_serial)
-
->>>>>>> e8626e5b
         time.sleep(len(data)*0.3*session['per_page'])
 
         # pass the data to the session
